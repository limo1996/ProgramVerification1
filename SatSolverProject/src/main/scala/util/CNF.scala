package util

import smtlib.parser.Terms.{QualifiedIdentifier, SSymbol, SimpleIdentifier, Term}
import smtlib.theories.Core._
import smtlib.theories.Constructors._
import smtlib.theories.Operations.OperationN

import core.CNFConverter

import scala.collection.mutable
import scala.collection.mutable.ArrayBuffer
import scala.collection.mutable.ListBuffer

/**
  * A formula in CNF form.
  */
final class Formula {

  /**
    * We use positive integers as variable names because this is much faster than using strings.
    */
  type Variable = Int

  /**
    * A singleton object that defines functions for working with variables.
    */
  object Variable {

    /**
      * l := v
      */
    def toLiteral(variable: Variable): Literal = {
      variable
    }

    /**
      * l := ¬v
      */
    def toNegatedLiteral(variable: Variable): Literal = {
      (1 << 31) | variable
    }

  }

  /**
    * Literal is just a variable with some bits used to indicate its status:
    * + is the literal negated or not;
    * + is the literal disabled (removed from the clause) or not.
    */
  type Literal = Int

  /**
    * A singleton object that defines functions for working with literals.
    */
  object Literal {

    /**
      * Check if the literal is negated.
      */
    def isNegated(literal: Literal): Boolean = {
      (literal & (1 << 31)) != 0
    }

    /**
      * Negate literal.
      */
    def neg(literal: Literal): Literal = {
      literal ^ (1 << 31)
    }

    /**
      * Check if literal is enabled.
      */
    def isEnabled(literal: Literal): Boolean = {
      (literal & (1 << 30)) == 0
    }

    /**
      * Convert the enabled literal to the disabled literal.
      */
    def disable(literal: Literal): Literal = {
      assert(isEnabled(literal))
      val result = literal | (1 << 30)
      assert(!isEnabled(result))
      result
    }

    /**
      * Convert the disabled literal to the enabled literal.
      */
    def enable(literal: Literal): Literal = {
      assert(!isEnabled(literal))
      val result = literal ^ (1 << 30)
      assert(isEnabled(result))
      result
    }

    /**
      * Convert the literal to the variable.
      */
    def toVariable(literal: Literal): Variable = {
      literal & ((1 << 20) - 1)
    }

    /**
      * Check if two literals correspond to the same variable.
      */
    def isSameVariable(first: Literal, second: Literal): Boolean = {
      toVariable(first) == toVariable(second)
    }

    /**
      * Convert literal to an user readable string.
      */
    def toString(literal: Option[Literal]): String = {
      literal match {
        case Some(lit) => s"Some(${toString(lit)})"
        case None => "None"
      }
    }

    /**
      * Convert literal to an user readable string.
      * If the literal is a negate variable, then ¬ is prepended before the variable name.
      * If the literal is disabled, then ! is appended after the variable name.
      */
    def toString(literal: Literal): String = {
      val name = variableNames(toVariable(literal))
      s"${if (isNegated(literal)) "¬" else ""}$name${if (!isEnabled(literal)) "!" else ""}"
    }

    /**
      * Convert to a SMTLib Term.
      */
    def toTerm(literal: Literal): Term = {
      val name = variableNames(Literal.toVariable(literal))
      if (Literal.isNegated(literal)) {
        Not(QualifiedIdentifier(SimpleIdentifier(SSymbol(name))))
      } else {
        QualifiedIdentifier(SimpleIdentifier(SSymbol(name)))
      }
    }

  }

  /**
    * A clause.
    */
  final class Clause {

    /**
      * Is this clause enabled?
      */
    var enabled = true

    /**
      * Literals of this clause.
      */
    val literals: ArrayBuffer[Literal] = ArrayBuffer[Literal]()

    /**
      * Add the literal to the clause.
      * @param literal The literal to add.
      * @return True if successfully added. False if the literal was already in the clause.
      */
    def add(literal: Literal): Boolean = {
      if (!literals.contains(literal)) {
        literals.append(literal)
        true
      } else {
        false
      }
    }

    def map[T](function: Literal => T): Seq[T] = {
      literals.map(function)
    }

    def nonEmpty: Boolean = {
      literals.nonEmpty
    }

    def isSingleton: Boolean = {
      literals.size == 1
    }

    def foreachEnabled(function: Literal => Unit): Unit = {
      literals.foreach((literal) => {
        if (Literal.isEnabled(literal)) {
          function(literal)
        }
      })
    }

    def disableLiteral(index: Int): Unit = {
      literals(index) = Literal.disable(literals(index))
    }

    def enableLiteral(index: Int): Unit = {
      literals(index) = Literal.enable(literals(index))
    }

    /**
      * Count how many enabled literals this clause contains.
      */
    def enabledLiteralsCount: Int = {
      var i = 0
      var count = 0
      while (i < literals.length) {
        if (Literal.isEnabled(literals(i))) {
          count += 1
        }
        i += 1
      }
      count
    }

    override def toString: String = {
      val stringLiterals = literals.map((literal) => Literal.toString(literal))
      s"(${stringLiterals.mkString(",")})${if (!enabled) "!" else ""}"
    }

    /**
      * Convert to a SMT Lib term.
      */
    def toTerm: Term = {
      require(nonEmpty)
      if (isSingleton) {
        Literal.toTerm(literals.head)
      } else {
        Or(literals.map(Literal.toTerm).toSeq)
      }
    }

  }

  /**
    * A model for this formula. This class is nested just to simplify getting back proper
    * names for literals.
    */
  final class Model {

    /**
      * Literals that are true in the model.
      */
    val literals: mutable.HashSet[Literal] = mutable.HashSet[Literal]()

    /**
      * Add the literal to the model.
      */
    def addLiteral(literal: Literal): Unit = {
      assert(
        !literals.contains(Literal.neg(literal)),
        s"Bug: Trying to add a literal ${Literal.toString(literal)} " +
          s"while model already contains its negation ${Literal.toString(Literal.neg(literal))}. " +
          s"Model: ${literals.map(Literal.toString).mkString(", ")}.")
      if (!literals.contains(literal)) {
        literals.add(literal)
      }
    }

    def isEmpty: Boolean = {
      literals.isEmpty
    }

    /**
      * a String representation (according to the SMT-LIB standard)
      */
    override def toString: String = {
      val builder = new StringBuilder
      builder.append("sat\n(model\n")
      literals.foreach((literal) => {
        val id = variableNames(Literal.toVariable(literal))
        builder.append(s"(define-fun $id) Bool ${!Literal.isNegated(literal)})")
      })
      builder.append(")")
      builder.toString()
    }

    /**
      * Convert to the map representation.
      */
    def toMap: Map[String, Boolean] = {
      literals.map((literal) => {
        val name = variableNames(Literal.toVariable(literal))
        (name, !Literal.isNegated(literal))
      }).toMap
    }
  }

  /**
    * Clauses of this formula.
    */
  val clauses: ArrayBuffer[Clause] = mutable.ArrayBuffer[Clause]()

  private val variableIds = mutable.HashMap[String, Variable]()
  val variableNames = mutable.HashMap[Variable, String]()
  private var lastId = 1
  private var containsEmptyClause = false

  /**
    * Additional constructor that converts the passed in formula to CNF form.
    */
  def this(term: Term, useTseitin: Boolean = false) {
    this()
    val originalVariables = PropositionalLogic.propositionalVariables(term)
    originalVariables.foreach(name => {
      val variable = getFreshVariable
      variableIds(name) = variable
      variableNames(variable) = name
    })

    // converts formula to CNF and stores it in this object
<<<<<<< HEAD
    simplify(term, useTseitin)
=======
    simplify(term)
  }

  /*
   * The functions step? implement different steps of the 'Conversion to CNF'
   * algorithm presented in lecture slide 10.
   */

  /*
   * Original step 1
   * Rewrite implications and equivalences and recursively handle them.
   * For all the other terms recursively handle to their children.
   */
  private def step1(formula: Term) : Term = formula match {
    case True() | False() => formula
    case QualifiedIdentifier(SimpleIdentifier(_), _) => formula
    case Not(f) => Not(step1(f))
    case Or(disjuncts@_*) => Or(disjuncts.map(c => step1(c)))
    case And(conjuncts@_*) => And(conjuncts.map(c => step1(c)))
    case Implies(f, g) => Or(Not(step1(f)), step1(g))
    case Equals(f, g) =>
      // Evaluate subexpressions once.
      val ff = step1(f)
      val gg = step1(g)
      And(Or(Not(ff), gg), Or(ff, Not(gg)))
    case _ => throw new Exception("step1")  // this shouldn't happen
  }

  /*
   * Original step 2 & step 3 & step 4
   * step 2: Push negations inwards.
   * step 3: Eliminate double negations when found.
   * step 4: Eliminate True from conjunctions and remove clauses containing True.
   *         Eliminate False from clauses and remove conjunctions containing False.
   *
   * When there is not negation to match (e.g. AND/OR) try to descend to terms children.
   * Step 4 is done with the help of the 'or' and 'and' constructors which also flatten
   * formulas with nested 'or' and 'and' terms respectively. e.g. or(a, or(b,c)) => or(a, b, c)
   */
  private def step2(formula: Term) : Term = formula match {
    case True() | False() => formula
    case Not(True()) => False()
    case Not(False()) => True()
    case QualifiedIdentifier(SimpleIdentifier(_), _) => formula
    case Not(QualifiedIdentifier(SimpleIdentifier(_), _)) => formula
    case Or(disjuncts@_*) => or(disjuncts.map(c => step2(c)))
    case And(conjuncts@_*) => and(conjuncts.map(c => step2(c)))
    case Not(Or(disjuncts@_*)) => and(disjuncts.map(c => step2(Not(c))))
    case Not(And(conjuncts@_*)) => or(conjuncts.map(c => step2(Not(c))))
    case Not(Not(f)) => step2(f)
    case _ => throw new Exception("step2")  // this shouldn't happen
>>>>>>> 9c308a4c
  }

  /*
   * List that after call of tseitin will contain all equivalences that tseitin produses.
   * We will still need to simplify them thought.
   */
  private val t_list = new ListBuffer[Term]()

  /*
   * Provided with a sequence of terms, return one term by replacing pairs of terms with newly introduced variables.
   * The terms are expected to be literals that belong to a disjunction or conjunction (specified by the op parameter).
   * Equivalences (new var is equivalent to the (dis/con)junction of two literals) generated during this process are
   * stored in t_list.
   */
  private def tseitinReplace(terms: Seq[Term], op: OperationN): Term = {
    if (terms.lengthCompare(1) == 0) terms.head     // if size is one return literal
    else {                                          // if size is greater than 1
      val fresh_var : Term = getFreshSMTVar         // introduce new var
      val (first_two, rest) = terms.splitAt(2)      // the list of literals is split in the first two and the rest
      t_list += Equals(fresh_var, op(first_two))    // new var represents the (dis/con)junction of the first two literals
      tseitinReplace(fresh_var +: rest, op)         // continue with the new formula of size = old(size) - 1
    }
  }

  /*
   * Applies Tseitin transformation => https://en.wikipedia.org/wiki/Tseytin_transformation
   * We assume that formula contains just conjuctions, disjunctions and negations.
   * All equivalences that are created during process are stored in t_list.
   */
  private def tseitin(formula: Term): Term = {
    formula match {
      case And(conjuncts@_*) =>                                                        // Conjunction
        if(conjuncts.forall(c => PropositionalLogic.isLiteral(c))) tseitinReplace(conjuncts, And) // if all are pure literals apply convertAnd function on them
        else tseitin(CNFConverter.handleConjunctsSeq(conjuncts.map(c => tseitin(c))))  // else we need to apply tseitin on children, conjoin resulting variables and call tseitin on them again
      case Or(disjuncts@_*) =>                                                         // Disjunction
        if(disjuncts.forall(c => PropositionalLogic.isLiteral(c))) tseitinReplace(disjuncts, Or)  // if all are pure literals apply convertOr function on them
        else tseitin(CNFConverter.handleDisjunctsSeq(disjuncts.map(c => tseitin(c))))  // else we need to apply tseitin on children, disjoin resulting variables and call tseitin on them again.
      case QualifiedIdentifier(SimpleIdentifier(_), _) | Not(QualifiedIdentifier(SimpleIdentifier(_), _)) =>
        t_list :+ formula                                                              // if whole formula is just one literal (could be negated) than add it to t_list and return
        formula
      case _ => throw new Exception("tseitin: unexpected input Term: " + formula)
    }
  }

  /*
   * Simplifies equality produced by tseitin into conjuction (returns elements of conjuction)
   */
  private def simplifyEquality(formula: Term): Seq[Term] = {
    formula match {
      case Equals(a, g) =>
        g match {
          case And(b, c) => Seq(Or(Not(a), b), Or(Not(a), c), Or(a, Not(b), Not(c))).map(CNFConverter.step23)
          case Or(b, c) => Seq(Or(Not(a), b, c), Or(a, Not(b)), Or(a, Not(c))).map(CNFConverter.step23)
          case _ => throw new Exception("simplifyEquality: unexpected input Term " + formula)
        }
      case QualifiedIdentifier(SimpleIdentifier(_), _) => Seq(formula)
      case _ => throw new Exception("simplifyEquality: unexpected input Term " + formula)
    }
  }

  /*
   * Simplifies formulas produced by tsetin and returns them as conjuction (CNF)
   */
  private def simplifyTseitin(): Unit = {
    val cnf = ListBuffer[Term]()
    for (c <- t_list) {
      cnf ++= simplifyEquality(c)
    }
    if (cnf.lengthCompare(0) == 0) containsEmptyClause = true
    else if (cnf.lengthCompare(1) == 0) addClause(cnf)
    else {
      for (c <- cnf) {
        c match {
          case Or(disjuncts@_*) => addClause(disjuncts)
          case QualifiedIdentifier(SimpleIdentifier(_), _) => addClause(List(c))
          case _ => throw new Exception("simplify")
        }
      }
    }
  }

  /**
   * Simplify the formula.
   */
<<<<<<< HEAD
  private def simplify(formula: Term, useTseitin : Boolean): Unit = {
    val simplified1 = CNFConverter.convert(formula, useTseitin)
    if(!useTseitin || PropositionalLogic.isCNF(simplified1)){
=======
  private def simplify(formula: Term): Unit = {
    val simplified1 = step2(step1(formula))

    if (PropositionalLogic.isCNF(simplified1)) {
>>>>>>> 9c308a4c
      simplified1 match {
        case True() =>
        case False() => containsEmptyClause = true
        case QualifiedIdentifier(SimpleIdentifier(_), _) | Not(QualifiedIdentifier(SimpleIdentifier(_), _)) => addClause(List(simplified1))
        case Or(disjuncts@_*) => addClause(disjuncts)
        case And(conjuncts@_*) =>
          for (c <- conjuncts) {
            c match {
              case QualifiedIdentifier(SimpleIdentifier(_), _) | Not(QualifiedIdentifier(SimpleIdentifier(_), _)) => addClause(List(c))
              case Or(disjuncts@_*) => addClause(disjuncts)
            }
          }
      }
    } else {
      val simplified2 = tseitin(simplified1)
      t_list += simplified2
      simplifyTseitin()
    }
  }

  private def getFreshVariable: Variable = {
    val oldLastId = lastId
    lastId += 1
    oldLastId
  }

  private var lastVarId = 1
  /**
    * Get a fresh variable that is not yet used in the formula.
    */
  private def getFreshSMTVar: Term = {
    var candidateName = s"v$lastVarId"
    while (variableIds.contains(candidateName)) {
      lastVarId += 1
      candidateName = s"v$lastVarId"
    }
    val variable = QualifiedIdentifier(SimpleIdentifier(SSymbol(candidateName)))
    lastVarId += 1
    variable
  }

  /**
    * Get the variable that has the given name.
    */
  def getVariableFromName(name: String): Variable = {
    variableIds(name)
  }

  /**
    * Get the number of literals used in this formula.
    * Invariant: literal ids are from range [1, literalCount]
    */
  def literalCount: Literal = {
    lastId - 1
  }

  /**
    * Add a clause to the formula.
    * @param literals – Literals of the clause.
    */
  def addClause(literals: Seq[Term]): Unit = {
    require(literals.nonEmpty)
    val clause = new Clause
    var is_true = false
    literals.foreach {
      case v@QualifiedIdentifier(SimpleIdentifier(id), _) =>
        if (!variableIds.contains(id.name)) {
          val variable = getFreshVariable
          variableIds(id.name) = variable
          variableNames(variable) = id.name
        }
        val vv = Variable.toLiteral(variableIds(id.name))
        if (!clause.literals.contains(vv))
          clause.add(vv)
        if (clause.literals.contains(Literal.neg(vv)))
          is_true = true
      case v@Not(QualifiedIdentifier(SimpleIdentifier(id), _)) =>
        if (!variableIds.contains(id.name)) {
          val variable = getFreshVariable
          variableIds(id.name) = variable
          variableNames(variable) = id.name
        }
        val vv = Variable.toNegatedLiteral(variableIds(id.name))
        if (!clause.literals.contains(vv))
          clause.add(vv)
        if (clause.literals.contains(Literal.neg(vv)))
          is_true = true

    }
    if (!is_true) clauses.append(clause)
  }

  /**
    *  Adds new clause to the formula
    * For purposes of CDCL clause learning.
    */
  def addNewClause(literals: Seq[Int]): Unit = {
    val clause = new Clause
    for (l <- literals)
      clause.add(l)
    clause.enabled = true
    clauses.append(clause)
  }

  /**
    * Prints formula to stdout.
    * ¬ – before literal marks that it is negated
    * ! – after literal marks that it is disabled
    * ! – after clause marks that it is disabled
    */
  def printDebugToStdout(): Unit = {
    if (containsEmptyClause) {
      println("[()]")
    } else {
      println("[")
      clauses.map(_.toString).foreach(println)
      println("]")
    }
  }

  override def toString: String = {
    if (containsEmptyClause) {
      "[()]"
    } else {
      s"[${clauses.map(_.toString).mkString(",")}]"
    }
  }

  /**
    * Convert to a SMTLib Term.
    */
  def toTerm: Term = {
    if (containsEmptyClause) {
      return False()
    }
    if (clauses.isEmpty) {
      return True()
    }
    if (clauses.length < 2) {
      clauses.head.toTerm
    }
    else {
      And(clauses.map(_.toTerm))
    }
  }

  /**
    * True if this formula contains no clauses.
    */
  def isEmpty: Boolean = {
    clauses.isEmpty
  }

  /**
    * True if this formula contains an empty clause.
    */
  def hasEmptyClause: Boolean = {
    containsEmptyClause
  }

  /**
    * Iterate over all enabled clauses.
    */
  def foreachEnabled(function: Clause => Unit): Unit = {
    clauses.foreach((clause) => {
      if (clause.enabled) {
        function(clause)
      }
    })
  }

}<|MERGE_RESOLUTION|>--- conflicted
+++ resolved
@@ -311,10 +311,7 @@
     })
 
     // converts formula to CNF and stores it in this object
-<<<<<<< HEAD
     simplify(term, useTseitin)
-=======
-    simplify(term)
   }
 
   /*
@@ -365,7 +362,6 @@
     case Not(And(conjuncts@_*)) => or(conjuncts.map(c => step2(Not(c))))
     case Not(Not(f)) => step2(f)
     case _ => throw new Exception("step2")  // this shouldn't happen
->>>>>>> 9c308a4c
   }
 
   /*
@@ -450,16 +446,9 @@
   /**
    * Simplify the formula.
    */
-<<<<<<< HEAD
   private def simplify(formula: Term, useTseitin : Boolean): Unit = {
     val simplified1 = CNFConverter.convert(formula, useTseitin)
     if(!useTseitin || PropositionalLogic.isCNF(simplified1)){
-=======
-  private def simplify(formula: Term): Unit = {
-    val simplified1 = step2(step1(formula))
-
-    if (PropositionalLogic.isCNF(simplified1)) {
->>>>>>> 9c308a4c
       simplified1 match {
         case True() =>
         case False() => containsEmptyClause = true
