package solvers

import core.SATSolver
import util.{Event, Formula, ImplicationGraph}
import smtlib.parser.Terms

import scala.util.Random
import scala.annotation.tailrec
import scala.collection.mutable.ArrayBuffer

/**
  * A stub of a configurable implementation of the DPLL.
  *
  * @param usePureLiteralRule True if the implementation should use
  *                           the pure literal rule.
  * @param useTseitinConversion Indicates whether to use tseitin conversion or not.
  */
class DPLL(val usePureLiteralRule: Boolean, val useTseitinConversion : Boolean) extends SATSolver {

  protected var _implication_graph : ImplicationGraph = null;
  protected var _cnf : Formula = null;
  protected var _used_literals : ArrayBuffer[Boolean] = null;
  protected var _branching : ArrayBuffer[Int] = null;
  protected var _sibling_parents : ArrayBuffer[Set[Int]] = null
  /**
    * All solvers should implement this method to satisfy the common interface.
    */
  override def checkSAT(formula: Terms.Term): Option[Map[String, Boolean]] = {
    val cnf = new Formula(formula, useTseitinConversion)
    _cnf = cnf
    _implication_graph = new ImplicationGraph(cnf.literalCount, cnf, verbose = false)
    val result = solve(cnf, _implication_graph)
    result.map(_.toMap)
  }

  /**
    * The method that does the actual work.
    *
    * TODO: Implement.
    */
  protected def solve(cnf: Formula, implication_graph: ImplicationGraph): Option[cnf.Model] = {
    _used_literals = ArrayBuffer.fill(cnf.literalCount) {false}
    _branching = ArrayBuffer.fill(cnf.literalCount){0}
    _sibling_parents = ArrayBuffer.fill(cnf.literalCount){Set[Int]()}

    val (isTrivial, model) = checkTrivial(cnf, implication_graph)
    if (isTrivial) return model

    if (decision(cnf)) {
      Some(buildModel(cnf, implication_graph))
    } else None
  }

  protected def buildModel(cnf: Formula, implication_graph: ImplicationGraph): cnf.Model = {
    import cnf.Model
    import implication_graph.{Decision, Consequence}

    val model = new Model()

    while (implication_graph.nonEmpty) {
      val ev = implication_graph.lastEvent().get
      ev match {
        case Decision(i, _) => model.addLiteral(i)
        case Consequence(i, _) => model.addLiteral(i)
      }
      implication_graph.popEvent()
    }

    for (i <- _used_literals.indices) {
      if (!_used_literals(i)) {
        model.addLiteral(cnf.Variable.toLiteral(i + 1))
      }
    }

    model
  }

  protected def checkTrivial(cnf: Formula, implication_graph: ImplicationGraph): (Boolean, Option[cnf.Model]) = {
    if (cnf.hasEmptyClause) (true, None)
    else if (cnf.clauses.isEmpty) (true, Some(buildModel(cnf, implication_graph)))
    else (false, None)
  }

  /*
   * Decision rule. Decision literal chosen ... ???
   */
  protected def decision(cnf: Formula): Boolean = {
    if (check_consistency(cnf)) return true
    if (check_inconsistency(cnf)) return false

    val (v1, v2) = unit_propagation0(cnf)
    if (v1) return v2

    val lit = request_literal(cnf)
    val neg_lit = cnf.Literal.neg(lit)

    _implication_graph.logDecision(lit)
    disable(lit)

    if (decision(cnf)) true
    else {
      undo_before_event_of_literal(Set(lit))

      _implication_graph.logDecision(neg_lit)
      disable(neg_lit)

      if (decision(cnf)) true
      else {
        undo_before_event_of_literal(Set(neg_lit))
        deselect_literal(lit)
        false
      }
    }
  }

  protected def undo_before_event_of_literal(lits: Set[Int]): Unit = {
    val ev = undo_before_event_of_literal1(lits)
    enable(ev, _implication_graph)
    _implication_graph.popEvent()
  }

  protected def undo_before_event_of_literal1(lits: Set[Int]): Event = {
    var evArr = ArrayBuffer[Event]()
    for(l <- lits) {
      //println(_cnf.variableNames(_cnf.Literal.toVariable(l)))
      if(_implication_graph.containsEvent(l))
        evArr += _implication_graph.getEvent(l)
    }

    var ev = _implication_graph.lastEvent().get
    while (!evArr.contains(ev)) {
      deselect_literal(ev.getLiteral)
      enable(ev, _implication_graph)
      _implication_graph.popEvent()
      val tmp_ev = _implication_graph.lastEvent()
      if(tmp_ev.isDefined)
        ev = tmp_ev.get
      else
        return ev
    }
    ev
    //enable(ev, _implication_graph)
    //_implication_graph.popEvent()
  }

  protected def find_unit_clause(cnf: Formula) : Option[(Int, ArrayBuffer[Int])] = {
    cnf.foreachEnabled(c => {
      if (c.enabledLiteralsCount == 1) {
        val ls = c.literals.clone()
        var unit: Int = -1                              // will get assigned an actual literal value
        ls.zipWithIndex.foreach({ case(l, idx) =>
          if (cnf.Literal.isEnabled(l)) unit = l
          else ls(idx) = _cnf.Literal.neg(ls(idx))
        })
        //println("Unit propagation on " + getName(unit))
        return Some((unit, ls - unit))
      }
    })
    None
  }

  protected def unit_propagation0(cnf:Formula): (Boolean, Boolean) = {
    val unit = find_unit_clause(cnf)
    if (unit.isDefined) {
      val (lit, preds) = unit.get
      unit_propagation_step(lit, preds)
    } else (false, false)
  }

  protected def getName(literal: Int) : String = {
    var res = ""
    if(_cnf.Literal.isNegated(literal))
      res += "!"

    res += _cnf.variableNames(_cnf.Literal.toVariable(literal))
    res
  }

<<<<<<< HEAD
    @tailrec
    private def unit_propagation_step(lit: Int, preds: ArrayBuffer[Int]): (Boolean, Boolean) = {
      select_literal(lit)
      _implication_graph.logConsequence(lit, preds)
      disable(lit)
=======
  //@tailrec
  protected def unit_propagation_step(lit: Int, preds: ArrayBuffer[Int]): (Boolean, Boolean) = {
    select_literal(lit)
    _implication_graph.logConsequence(lit, preds)
    disable(lit)
>>>>>>> 9c308a4c

    if (check_consistency(_cnf)) return (true, true)
    if (check_inconsistency(_cnf)) return (true, false)

    val unit = find_unit_clause(_cnf)
    if (unit.isDefined) {
      val (lit, preds) = unit.get
      unit_propagation_step(lit, preds)
    } else (false, false)
  }

  protected def check_consistency(formula: Formula): Boolean = {
    for (clause <- formula.clauses)
      if (clause.enabled) return false
    true
  }

  protected def check_inconsistency(formula: Formula): Boolean = {
    for (clause <- formula.clauses)
      if (clause.enabledLiteralsCount == 0) return true
    false
  }

  protected def request_literal(formula: Formula): Int = {
    var idx = Random.nextInt(_used_literals.size)
    while (_used_literals(idx))
      idx = Random.nextInt(_used_literals.size)
    //_used_literals(idx) = true
    val lit = formula.Variable.toLiteral(idx+1)
    select_literal(lit)
    if (Random.nextInt() % 2 == 1) lit
    else formula.Literal.neg(lit)
  }

  /**
    * Finds and returns first unassigned literal. In case no suchh literal exists returns -1.
    * @param formula from which will be literal chosen
    * @return first unassigned literal
    */
  protected def request_first_unassigned(formula: Formula): Int = {
    for(c <- formula.clauses){
      if(c.enabled) {
        for (l <- c.literals){
          if (_cnf.Literal.isEnabled(l)/*!_used_literals(formula.Literal.toVariable(l) - 1)*/) {
            select_literal(l)
            return l
          }
        }
      }
    }
    -1
  }

  protected def select_literal(literal: Int): Unit = {
    val idx = _cnf.Literal.toVariable(literal)-1
    _used_literals(idx) = true
    _branching(idx) += 1
  }

  protected def deselect_literal(literal: Int): Unit = {
    val idx = _cnf.Literal.toVariable(literal)-1
    _used_literals(idx) = false
    _branching(idx) = 0
  }

  protected def disable(literal: Int): Unit = {
    _cnf.clauses.zipWithIndex.foreach({ case(clause, c_idx) =>
      if (clause.enabled && clause.literals.contains(literal)) {
        clause.enabled = false
        _implication_graph.logDisableClause(c_idx)
      } else {
        clause.literals.zipWithIndex.foreach({ case (lit, l_idx) =>
          if (_cnf.Literal.isEnabled(clause.literals(l_idx)) && _cnf.Literal.neg(literal) == lit) {
            clause.disableLiteral(l_idx)
            _implication_graph.logDisableLiteral(c_idx, l_idx)
          }
        })
      }
    })
  }

  protected def enable(event: Event, implication_graph: ImplicationGraph): Unit = {
    event.effects.foreach({
      case implication_graph.DisableClause(i) => _cnf.clauses(i).enabled = true
      case implication_graph.DisableLiteral(i, j) => _cnf.clauses(i).enableLiteral(j)
    })
  }

  /*
   * Applies pure literal rule to all pure variables found and returns simplified formula.
   */
  protected def applyPureLiteralRule(): Unit = {
    val usage = ArrayBuffer.fill(_cnf.literalCount) {(false, false)};       // Create array where index + 1 indicated variable (1 based) and value
    _cnf.foreachEnabled(c => {                                              // is tuple where first value indicated positive appearance and second negative.
      c.foreachEnabled(l => {                                               // Loop through all clauses and variables in them
        val variable: Int = _cnf.Literal.toVariable(l) - 1;                 // get variable index
        val use = usage(variable)                                           // get initial value
        usage(variable) = (use._1 || !_cnf.Literal.isNegated(l), use._2 || _cnf.Literal.isNegated(l))
      })                                                                    // set appropriate flag to appropriate value
    })

    var i = 1                                                               // create counter
    for (l <- usage) {                                                      // loop through the flag array
      if ((l._1 && !l._2) || (!l._1 && l._2)) {                             // if variable occurs only positively or negatively
        var lit             = i                                             // reconstruct literal from index
        if (!l._1)
          lit = _cnf.Literal.neg(i)                                         // if negated negate
        var j = 0
        _cnf.clauses.foreach(c => {                                         // loop through all clauses
          if (c.enabled && c.literals.contains(lit)) {                      // if clause contains pure literal
            c.enabled = false;                                              // disable the clause
            _implication_graph.lastEvent().get.registerDisabledClause(j)
          }
          j += 1
        })
      }
      i += 1                                                                // increment the counter
    }
  }
}<|MERGE_RESOLUTION|>--- conflicted
+++ resolved
@@ -176,19 +176,11 @@
     res
   }
 
-<<<<<<< HEAD
     @tailrec
     private def unit_propagation_step(lit: Int, preds: ArrayBuffer[Int]): (Boolean, Boolean) = {
       select_literal(lit)
       _implication_graph.logConsequence(lit, preds)
       disable(lit)
-=======
-  //@tailrec
-  protected def unit_propagation_step(lit: Int, preds: ArrayBuffer[Int]): (Boolean, Boolean) = {
-    select_literal(lit)
-    _implication_graph.logConsequence(lit, preds)
-    disable(lit)
->>>>>>> 9c308a4c
 
     if (check_consistency(_cnf)) return (true, true)
     if (check_inconsistency(_cnf)) return (true, false)
