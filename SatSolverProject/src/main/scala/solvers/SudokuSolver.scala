package solvers

import scala.collection.mutable
import scala.io.Source
import scala.collection.mutable.ArrayBuffer
import scala.collection.mutable.StringBuilder

import core.MySATSolver
import core.SATSolver
<<<<<<< HEAD
import core.CNFConverter
=======
>>>>>>> 9c308a4c


import java.nio.file.{Paths, Files}
import java.nio.charset.StandardCharsets

import smtlib.parser.Commands.Command
import smtlib.parser.Terms.{QualifiedIdentifier, SimpleIdentifier, Term}
import smtlib.theories.Core._

/**
  * To run sudoku tap a command:
  * run CDCLBaseline /Users/limo/Documents/eth-courses/ProgramVerification/Projects/Project1/SatSolverProject/src/test/resources/sudoku/medium.txt --sudoku
  * where second argument is path to file.
  * Afterwards you should see solution in the same folder with .res appended after file name
  */

/**
  * Based on https://pdfs.semanticscholar.org/3d74/f5201b30772620015b8e13f4da68ea559dfe.pdf
  * @param solver Indicates which solver to use.
  */
class SudokuSolver(val solverConfiguration : SATSolverConfiguration) {
  val _builder = new mutable.StringBuilder()

  /* Solves sudoku problem specified in file provided as parameter. */
  def solve(path: String) : Unit = {
    val sudoku = parseFile(path)
    val filename = path.slice(path.lastIndexOf('/') + 1, path.lastIndexOf('.'))
    println(s"$filename: file parsed")
    createSudokuFormulaString(sudoku)
    Files.write(Paths.get(path+".result"), _builder.toString.getBytes(StandardCharsets.UTF_8))
    println(s"$filename: formula string created")
    val solver = getSolver(solverConfiguration)
    println(s"$filename: Solver create. Formula is going to be solved")
    val formula = smt2ToFormula(_builder.toString())
    val result = solver.checkSAT(formula)
    println(s"$filename: formula solved")
    writeResultToFile(result, path)
  }

  /**
    * Gets solver from specification provided as parameter.
    * We cannot use tseitin conversion because solver is not able to solve formula with it.
    */
  private def getSolver(solver : SATSolverConfiguration) : SATSolver = {
    solver match {
      case solvers.DPLLBaseline => new DPLL(true, false)
      case solvers.DPLLWithoutPure => new DPLL(false, false)
      case solvers.DPLLTseitin => new DPLL(false, true)
      case solvers.CDCLBaseline => new CDCL(false, false)
      case solvers.CDCLTseitin => new CDCL(false, true)
    }
  }

  /* Parses file into 9x9 matrix */
  private def parseFile(path: String) : ArrayBuffer[Array[Int]] = {
    val sudoku: ArrayBuffer[Array[Int]] = ArrayBuffer[Array[Int]]()
    for (line <- Source.fromFile(path).getLines) {
      sudoku.append(line.map(c => c.toString.toInt).toArray)
    }
    assert (sudoku.size == 9)
    sudoku
  }

  /* Converts input string into smt2lib formula */
  private def smt2ToFormula(inputString: String): Term = {
    val cmds: List[Command] = MySATSolver.parseInputString(inputString)
    val (_, formula) = util.InputProcessing.processCommands(cmds)
    formula
  }

  /* gets name of variable specified by row, column and number it represents. */
  private def varName(row: Int, column: Int, number: Int) : String = {
    val sb = new StringBuilder(4)
    sb.append("v")
    sb.append(row)
    sb.append(column)
    sb.append(number)
    return sb.result()
  }

  /**
    * Helper functions for appending to String Builder
    */

  private def appendAnd() : Unit = {
    _builder.append("(and ");
  }
  private def appendOr() : Unit = {
    _builder.append("(or ")
  }
  private def appendNot() : Unit = {
    _builder.append("(not ")
  }
  private def appendEnd() : Unit = {
    _builder.append(")")
  }
  private def appendNL() : Unit = {
    _builder.append("\n")
  }
  private def appendVar(row: Int, column: Int, number: Int) : Unit = {
    _builder.append(f" ${varName(row, column, number)}")
  }
  private def appendPreamble() : Unit = {
    _builder.append("(set-option :produce-models true)\n (set-logic QF_UF)\n")
  }
  private def appendVarDecl(row: Int, column: Int, number: Int) : Unit = {
    _builder.append("(declare-fun " + varName(row, column, number) + "() Bool)\n");
  }

  /* Creates smt2 string from provided sudoku. */
  private def createSudokuFormulaString(sudoku: ArrayBuffer[Array[Int]]) : Unit = {
    // first goes smt preamble
    appendPreamble()

    // append variable declarations
    for(row <- 1 to 9){
      for(column <- 1 to 9){
        for(number <- 1 to 9){
          appendVarDecl(row, column, number)
        }
      }
    }

    appendNL()
    _builder.append("(assert\n")
    appendAnd()
    // force variables representing input number to be true
    for(i <- 0 to 8){
      for(j <- 0 to 8){
        if(sudoku(i)(j) != 0) {
          appendVar(i + 1, j + 1, sudoku(i)(j))
        }
      }
    }
    appendNL()

    // There is at least one number in each entry:
    appendAnd()
    for(row <- 1 to 9){
      appendAnd()
      for(column <- 1 to 9){
        appendOr()
        for(number <- 1 to 9){
          appendVar(row, column, number)
        }
        appendEnd()
        appendNL()
      }
      appendEnd()
      appendNL()
    }
    appendEnd()
    appendNL()

    // Each number appears at most once in each row:
    appendAnd()
    for(column <- 1 to 9){
      appendAnd()
      for(number <- 1 to 9){
        appendAnd()
        for(row <- 1 to 9){
          if(row + 1 <= 9) {
            appendAnd()
            for (i <- row + 1 to 9) {
              appendOr()
              appendNot(); appendVar(row, column, number); appendEnd()
              appendNot(); appendVar(i, column, number); appendEnd()
              appendEnd()
            }
            appendEnd()
            appendNL()
          }
        }
        appendEnd()
        appendNL()
      }
      appendEnd()
      appendNL()
    }
    appendEnd()
    appendNL()

    // Each number appears at most once in each column:
    appendAnd()
    for(row <- 1 to 9){
      appendAnd()
      for(number <- 1 to 9){
        appendAnd()
        for(column <- 1 to 9){
          if(column + 1 <= 9) {
            appendAnd()
            for(i <- column + 1 to 9){
              appendOr()
              appendNot(); appendVar(row, column, number); appendEnd()
              appendNot(); appendVar(row, i, number); appendEnd()
              appendEnd()
            }
            appendEnd()
            appendNL()
          }
        }
        appendEnd()
        appendNL()
      }
      appendEnd()
      appendNL()
    }
    appendEnd()
    appendNL()

    // Each number appears at most once in each 3x3 sub-grid
    appendAnd()
    for(z <- 1 to 9){
      appendAnd()
      for(i <- 0 to 2){
        appendAnd()
        for(j <- 0 to 2){
          appendAnd()
          for(x <- 1 to 3){
            appendAnd()
            for(y <- 1 to 3){
              if (y + 1 <= 3) {
                appendAnd()
                for (k <- y + 1 to 3) {
                  appendOr()
                  appendNot(); appendVar(3 * i + x, 3 * j + y, z); appendEnd()
                  appendNot(); appendVar(3 * i + x, 3 * j + k, z); appendEnd()
                  appendEnd()
                }
                appendEnd()
                appendNL()
              }
            }
            appendEnd()
            appendNL()
          }
          appendEnd()
          appendNL()
        }
        appendEnd()
        appendNL()
      }
      appendEnd()
      appendNL()
    }
    appendEnd()
    appendNL()

    // Each number appears at most once in each 3x3 sub-grid
    appendAnd()
    for(z <- 1 to 9){
      appendAnd()
      for(i <- 0 to 2){
        appendAnd()
        for(j <- 0 to 2){
          appendAnd()
          for(x <- 1 to 3){
            if (x + 1 <= 3) {
              appendAnd()
              for (y <- 1 to 3) {
                appendAnd()
                for (k <- x + 1 to 3) {
                  appendAnd()
                  for (l <- 1 to 3) {
                    appendOr()
                    appendNot(); appendVar(3 * i + x, 3 * j + y, z); appendEnd()
                    appendNot(); appendVar(3 * i + k, 3 * j + l, z); appendEnd()
                    appendEnd()
                  }
                  appendEnd()
                  appendNL()
                }
                appendEnd()
                appendNL()
              }
              appendEnd()
              appendNL()
            }
          }
          appendEnd()
          appendNL()
        }
        appendEnd()
        appendNL()
      }
      appendEnd()
      appendNL()
    }
    appendEnd()
    appendNL()

    // append and of assertion
    appendEnd()
    _builder.append("\n)\n")
    // specify we want to solve formula and get model
    _builder.append("(check-sat)\n(get-model)\n")
  }

  /* Writes 9x9 result marix into file with extension .res */
  private def writeResultToFile(res: Option[Map[String,Boolean]], originalPath: String) : Unit = {
    assert(res.isDefined)
    val formula = res.get
    val newPath : String = originalPath + ".res";
    val sudoku = parseResult(formula)
    val builder = new StringBuffer()
    for(row <- sudoku){
      for(entry <- row){
        builder.append(entry)
      }
      builder.append('\n')
    }
    Files.write(Paths.get(newPath), builder.toString.getBytes(StandardCharsets.UTF_8))
  }

  /* Converts final assignment of variables into resulting 9x9 matrix */
  private def parseResult(res: Map[String, Boolean]) : Array[Array[Int]] = {
    val sudoku = Array.fill(9){Array.fill(9){0}}
    for ((k: String, v: Boolean) <- res){
      if(v){
        val x = k.charAt(1).toInt - 48
        val y = k.charAt(2).toInt - 48
        val value = k.charAt(3).toInt - 48
        sudoku(x - 1)(y - 1) = value
      }
    }
    sudoku
  }

}<|MERGE_RESOLUTION|>--- conflicted
+++ resolved
@@ -7,10 +7,7 @@
 
 import core.MySATSolver
 import core.SATSolver
-<<<<<<< HEAD
 import core.CNFConverter
-=======
->>>>>>> 9c308a4c
 
 
 import java.nio.file.{Paths, Files}
@@ -58,6 +55,7 @@
     solver match {
       case solvers.DPLLBaseline => new DPLL(true, false)
       case solvers.DPLLWithoutPure => new DPLL(false, false)
+      case solvers.IterativeDPLLBaseline => new IterativeDPLLBaseline()
       case solvers.DPLLTseitin => new DPLL(false, true)
       case solvers.CDCLBaseline => new CDCL(false, false)
       case solvers.CDCLTseitin => new CDCL(false, true)
